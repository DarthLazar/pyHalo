from pyHalo.Cosmology.cosmology import Cosmology
from pyHalo.Cosmology.lens_cosmo import LensCosmo
from pyHalo.Cosmology.geometry import Geometry
from pyHalo.Cosmology.lensing_mass_function import LensingMassFunction
import numpy as np
from pyHalo.Massfunc.los import LOSPowerLaw, LOSDelta
from pyHalo.Massfunc.mainlens import MainLensPowerLaw
from pyHalo.defaults import *
from pyHalo.single_realization import Realization

class pyHalo(object):

    def __init__(self, zlens, zsource, cosmo_args = {},
                 halo_mass_function_args=None, kwargs_massfunc = {}):

        self.zlens = zlens
        self.zsource = zsource

        self._cosmology = Cosmology(**cosmo_args)
        self._lens_cosmo = LensCosmo(zlens, zsource)

        if halo_mass_function_args is None:
            halo_mass_function_args = {'model':default_mass_function, 'mdef': default_mdef}
        self._halo_mass_function_args = halo_mass_function_args
        self._kwargs_massfunc = kwargs_massfunc

    def render(self, type, args, nrealizations=1):

        realizations = []

        for n in range(nrealizations):
            realizations.append(self._render_single(type, args))

        return realizations

    def _LOS_mass_func(self, args):

        if not hasattr(self, 'halo_mass_function'):

            if 'log_mlow_los' not in args.keys():
                assert 'log_mlow' in args.keys()
                logLOS_mlow = args['log_mlow']
            else:
                logLOS_mlow = args['log_mlow_los']
            if 'log_mhigh_los' not in args.keys():
                assert 'log_mhigh' in args.keys()
                logLOS_mhigh = args['log_mhigh']
            else:
                logLOS_mhigh = args['log_mhigh_los']

            assert 'cone_opening_angle' in args.keys()

            self.halo_mass_function = LensingMassFunction(self._cosmology, 10 ** logLOS_mlow, 10 ** logLOS_mhigh, self.zlens, self.zsource,
                                                          cone_opening_angle=args['cone_opening_angle'],
                                                          model_kwargs=self._halo_mass_function_args,
                                                          **self._kwargs_massfunc)

            self._geometry = Geometry(self._cosmology,self.zlens,self.zsource,None,args['cone_opening_angle'])


            self._geometry = self.halo_mass_function.geometry

        return self.halo_mass_function

    def _render_single(self, type, args):

        executables_list, mass_def_list = self._build(type, args)

        mdefs = []
        mdef_args = []

        for component_index, (executables, mass_def) in enumerate(zip(executables_list, mass_def_list)):

            for i, (mdef, func) in enumerate(zip(mass_def, executables)):

                m, x, y, r2, r3, z = func()
                L = int(len(m))
                mdefs += [mdef] * L

                if component_index == 0:
                    masses, xpos, ypos, r2d, r3d, redshifts = m, x, y, r2, r3, z

                else:

                    masses = np.append(masses, m)
                    xpos = np.append(xpos, x)
                    ypos = np.append(ypos, y)
                    r2d = np.append(r2d, r2)
                    r3d = np.append(r3d, r3)
                    redshifts = np.append(redshifts, z)

                for j in range(L):

                    newargs = self._mdef_args(mdef, m[j], r3[j], z[j], args[component_index])

                    mdef_args.append(newargs)

        realization = Realization(masses, xpos, ypos, r2d, r3d, mdefs, redshifts, mdef_args, self._geometry)

        return realization

    def _build_los(self, args):

        mfunc_LOS = self._LOS_mass_func(args)

        if 'mass_func_type' in args:

            if args['mass_func_type'] == 'delta':
                los = LOSDelta(args, mfunc_LOS, self.zlens, self._geometry._min_delta_z)

        else:
            # default to a power law
            los = LOSPowerLaw(args, mfunc_LOS, self.zlens, self._geometry._min_delta_z)

        if 'mdef_los' not in args.keys():
            raise ValueError('specify mass definition for line of sight halos with mdef_los.')
        mdef = args['mdef_los']

        return mdef, los

    def _build_main(self, args):

        mdef = args['mdef_main']

        if 'mdef_main' not in args.keys():
            raise ValueError('specify mass definition for lens plane halos with mdef_main.')

        return mdef, MainLensPowerLaw(args, self._lens_cosmo)

    def _build(self, model_name, model_args):

        if not isinstance(model_name, list):
            model_name = [model_name]
        if not isinstance(model_args, list):
            model_args = [model_args]

        executables = []
        mdefs = []

        for mod, args in zip(model_name, model_args):

            if mod == 'composite_powerlaw':

                mdef_los, los = self._build_los(args)
                mdef_main, main = self._build_main(args)

                executables.append([los, main])
                mdefs.append([mdef_los, mdef_main])

            elif mod == 'main_lens':

                mdef_main, main = self._build_main(args)

                executables.append([main])
                mdefs.append([mdef_main])

            elif mod == 'line_of_sight':

                mdef_los, los = self._build_los(args)

                executables.append([los])
                mdefs.append([mdef_los])

            else:
                raise ValueError('model name '+str(mod)+' not recognized.')

        return executables, mdefs

    def _mdef_args(self, mdef, masses, r3d, redshifts, args):

        mdef_args = {}

        if mdef == 'NFW' or mdef == 'TNFW':

            nfw_c = self._lens_cosmo.NFW_concentration(masses, redshifts, logmhm=args['log_m_break'],
                                                g1=args['c_scale'],g2=args['c_power'])
            mdef_args.update({'concentration':nfw_c})

        if mdef == 'TNFW':

            truncation = self._lens_cosmo.NFW_truncation(masses, nfw_c, r3d, redshifts, self.zlens)
            mdef_args.update({'r_trunc':truncation})

<<<<<<< HEAD
        if mdef == 'PJAFFE':

            truncation = self._lens_cosmo.truncation_roche(masses, r3d)
            mdef_args.update({'r_trunc':truncation})
=======
        if mdef == 'POINT_MASS':

            pass
>>>>>>> 211c4cf0

        return mdef_args

if False:

    h = pyHalo(0.5,1.5)

    halo_args = {'mdef_main':'TNFW','mdef_los':'TNFW','fsub':0.01,'log_mlow':6,'log_mhigh':10, 'power_law_index': -1.9, 'log_m_break':0,
                               'parent_m200': 10**13, 'parent_c':3,'mdef':'TNFW','break_index':-1.3,'c_scale':60,
                                    'c_power':-0.17, 'r_tidal':'0.4Rs', 'break_index':-1.3,'c_scale':60,'c_power':-0.17,
                            'cone_opening_angle':6}

    halo_args_PT = {'mdef_los': 'NFW', 'fsub': 0.01, 'log_mlow': 6, 'log_mhigh': 10,
                 'power_law_index': -1.9, 'log_m_break': 0,
                 'parent_m200': 10 ** 13, 'parent_c': 3, 'mdef': 'TNFW', 'break_index': -1.3, 'c_scale': 60,
                 'c_power': -0.17, 'r_tidal': '0.4Rs', 'break_index': -1.3, 'c_scale': 60, 'c_power': -0.17,
                 'cone_opening_angle': 6}

    real = h.render(['composite_powerlaw','line_of_sight','line_of_sight'],[halo_args, halo_args_PT, halo_args_PT])
    print(len(real[0].x))

    #print(newreal.x)
    #print(len(real[0].x))






<|MERGE_RESOLUTION|>--- conflicted
+++ resolved
@@ -181,16 +181,13 @@
             truncation = self._lens_cosmo.NFW_truncation(masses, nfw_c, r3d, redshifts, self.zlens)
             mdef_args.update({'r_trunc':truncation})
 
-<<<<<<< HEAD
         if mdef == 'PJAFFE':
 
             truncation = self._lens_cosmo.truncation_roche(masses, r3d)
             mdef_args.update({'r_trunc':truncation})
-=======
         if mdef == 'POINT_MASS':
 
             pass
->>>>>>> 211c4cf0
 
         return mdef_args
 
